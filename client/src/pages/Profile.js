// client/src/pages/Profile.js
import React, { useEffect, useState } from 'react';
import { getProfile } from '../services/authService';
import { getUserOrders } from '../services/orderService';
import { getWishlist, removeFromWishlist } from '../services/userService';
import { useTheme } from '../contexts/ThemeContext';
import { useNavigate } from 'react-router-dom';
import { formatImageUrl, getPlaceholderImage } from '../utils/imageUtils';
import {
    Box,
    Container,
    Grid,
    Avatar,
    Typography,
    Card,
    CardContent,
    Divider,
    Button,
    IconButton,
    Input,
    Tabs,
    TabList,
    Tab,
    TabPanel,
    List,
    ListItem,
    ListItemDecorator,
    CircularProgress,
    Chip,
    AspectRatio,
    Alert,
    Modal,
    CardOverflow
} from '@mui/joy';
import {
    Edit as EditIcon,
    LocationOn as LocationIcon,
    Phone as PhoneIcon,
    Email as EmailIcon,
    Work as WorkIcon,
    Cake as BirthdayIcon,
    GitHub as GitHubIcon,
    LinkedIn as LinkedInIcon,
    Twitter as TwitterIcon,
    Instagram as InstagramIcon,
    Facebook as FacebookIcon,
    Language as WebsiteIcon,
    AddAPhoto as AddPhotoIcon,
    History as HistoryIcon,
    Favorite as FavoriteIcon,
    FavoriteBorder as FavoriteBorderIcon,
    ShoppingCart as CartIcon,
    AccountCircle as AccountIcon,
    Delete as DeleteIcon,
    Close as CloseIcon
} from '@mui/icons-material';
import API from '../services/api';

function Profile() {
    const [user, setUser] = useState(null);
    const [loading, setLoading] = useState(true);
    const [errorMsg, setErrorMsg] = useState('');
    const [activeTab, setActiveTab] = useState(0);
    const [isEditing, setIsEditing] = useState(false);
    const [editedUser, setEditedUser] = useState({});
    const [uploadingImage, setUploadingImage] = useState(false);
    const [socialLinks, setSocialLinks] = useState({});
    const [editingSocial, setEditingSocial] = useState(false);
    const navigate = useNavigate();
    const { darkMode } = useTheme();

    // Password change state
    const [passwordData, setPasswordData] = useState({
        currentPassword: '',
        newPassword: '',
        confirmPassword: ''
    });
    const [passwordError, setPasswordError] = useState('');
    const [changingPassword, setChangingPassword] = useState(false);

    // Delete account modal state
    const [deleteConfirmOpen, setDeleteConfirmOpen] = useState(false);
    const [deletingAccount, setDeletingAccount] = useState(false);

    const [orderHistory, setOrderHistory] = useState([]);
    const [ordersLoading, setOrdersLoading] = useState(false);
    const [wishlistItems, setWishlistItems] = useState([]);
    const [wishlistLoading, setWishlistLoading] = useState(false);
    const [notification, setNotification] = useState({
        show: false,
        message: '',
        severity: 'success'
    });

    // Modal state for order details
    const [orderModalOpen, setOrderModalOpen] = useState(false);
    const [selectedOrder, setSelectedOrder] = useState(null);
    const [orderDetails, setOrderDetails] = useState(null);
    const [orderDetailsLoading, setOrderDetailsLoading] = useState(false);

    useEffect(() => {
        const storedUserId = localStorage.getItem('userId');
        if (!storedUserId) {
            setErrorMsg('No user ID found. Please sign in.');
            setLoading(false);
            return;
        }

        const fetchUserData = async () => {
            try {
                setLoading(true);
                const response = await getProfile(storedUserId);
                console.log("Profile data from server:", response.data.data);

                // Add detailed logging
                console.log("Telephone from server:", response.data.data.telephone);
                console.log("Phone from server:", response.data.data.phone);
                console.log("All available fields:", Object.keys(response.data.data));

                // Get API base URL from the API service - but strip off the /api/v1 part
                const apiBaseUrl = API.defaults.baseURL ? API.defaults.baseURL.split('/api/v1')[0] : '';                // Ensure the profile image path is properly constructed
                // The field in the DB is personal_image, not profile_image
                const profileImagePath = response.data.data.personal_image || '';

                console.log("Personal image from server:", profileImagePath);

                // Use the formatImageUrl utility to properly format the image URL
                const fullProfileImage = formatImageUrl(profileImagePath);

                console.log("Formatted profile image URL:", fullProfileImage);

                console.log("Full profile image URL:", fullProfileImage); const userData = {
                    ...response.data.data,
                    // Map database fields to frontend fields
                    firstName: response.data.data.first_name || 'John',
                    lastName: response.data.data.last_name || 'Doe',
                    first_name: response.data.data.first_name || 'John', // Keep original fields too
                    last_name: response.data.data.last_name || 'Doe',    // Keep original fields too
                    email: response.data.data.email || '',
                    profileImage: fullProfileImage,  // For backward compatibility
                    personal_image: response.data.data.personal_image || '', // The actual DB field
                    phone: response.data.data.telephone || '', // Map telephone to phone for frontend
                    telephone: response.data.data.telephone || '', // Keep original field
                    location: response.data.data.location || '',
                    bio: response.data.data.bio || 'No bio information provided.',
                    occupation: response.data.data.occupation || '',
                    birthday: response.data.data.birthday || '',
                    memberSince: response.data.data.created_at
                        ? new Date(response.data.data.created_at).toLocaleDateString()
                        : new Date().toLocaleDateString()
                };

                setUser(userData);
                setEditedUser(userData);

                // Parse social links
                const userSocialLinks = response.data.data.social_links || {};
                setSocialLinks({
                    website: userSocialLinks.website || '',
                    github: userSocialLinks.github || '',
                    linkedin: userSocialLinks.linkedin || '',
                    twitter: userSocialLinks.twitter || '',
                    instagram: userSocialLinks.instagram || '',
                    facebook: userSocialLinks.facebook || ''
                });

                fetchOrderHistory(storedUserId);
                fetchWishlist(storedUserId);
            } catch (error) {
                console.error('Error fetching profile:', error);
                setErrorMsg('Failed to fetch profile data.');
            } finally {
                setLoading(false);
            }
        };

        fetchUserData();
    }, []);

    const fetchOrderHistory = async (userId) => {
        try {
            setOrdersLoading(true);
            const response = await getUserOrders(userId);

            console.log("User orders response:", response);

            if (response && response.data) {
                const orders = Array.isArray(response.data) ? response.data : response.data.data;
                if (orders && orders.length > 0) {
                    setOrderHistory(orders.map(order => ({
                        id: order._id || order.id,
                        date: order.created_at || order.date,
                        items: order.items ? order.items.length : 0,
                        status: order.status.charAt(0).toUpperCase() + order.status.slice(1),
                        total: order.total_amount || 0
                    })));
                    console.log("Processed order history:", orderHistory);
                } else {
                    console.log("No orders found in response");
                    setOrderHistory([]);
                }
            } else {
                console.log("Invalid response structure:", response);
                setOrderHistory([]);
            }
        } catch (error) {
            console.error('Error fetching order history:', error);
            setOrderHistory([]);
        } finally {
            setOrdersLoading(false);
        }
    };

    const fetchWishlist = async (userId) => {
        try {
            setWishlistLoading(true);
            const response = await getWishlist(userId);

            if (response.data && response.data.data) {
                setWishlistItems(response.data.data);
            }
        } catch (error) {
            console.error('Error fetching wishlist:', error);
        } finally {
            setWishlistLoading(false);
        }
    };

    const handleEditProfile = () => {
        setIsEditing(true);
    };

    const handleCancelEdit = () => {
        setIsEditing(false);
        setEditedUser(user);
    };

    const handleInputChange = (e) => {
        const { name, value } = e.target;
        setEditedUser({
            ...editedUser,
            [name]: value
        });
    };

    const handleSocialInputChange = (e) => {
        const { name, value } = e.target;
        setSocialLinks({
            ...socialLinks,
            [name]: value
        });
    };

    const handleEditSocialLinks = () => {
        setEditingSocial(true);
    };

    const handleSaveSocialLinks = async () => {
        try {
            const storedUserId = localStorage.getItem('userId');
            await API.put(`/users/${storedUserId}/social`, { socialLinks });

            setEditingSocial(false);
            showNotification('Social links updated successfully!', 'success');
        } catch (error) {
            console.error('Error updating social links:', error);
            showNotification('Failed to update social links.', 'error');
        }
    };

    const handleCancelSocialEdit = () => {
        setEditingSocial(false);
    };

    const handleSaveProfile = async () => {
        try {
            const storedUserId = localStorage.getItem('userId');

            // Format birthday properly if it exists
            let formattedBirthday = null;
            if (editedUser.birthday) {
                // Check if the birthday already has the ISO format with 'T'
                if (editedUser.birthday.includes('T')) {
                    formattedBirthday = editedUser.birthday.split('T')[0]; // Extract just the date part
                } else {
                    formattedBirthday = editedUser.birthday;
                }
            } const profileData = {
                first_name: editedUser.firstName || editedUser.first_name,
                last_name: editedUser.lastName || editedUser.last_name,
                email: editedUser.email,
                telephone: editedUser.phone || editedUser.telephone, // Map phone to telephone for database compatibility
                location: editedUser.location,
                bio: editedUser.bio,
                occupation: editedUser.occupation,
                birthday: formattedBirthday,
                personal_image: editedUser.personal_image // Preserve the personal_image field
            };

            await API.put(`/users/${storedUserId}`, profileData);            // Update the local user state with edited values
            setUser({
                ...user,
                first_name: editedUser.firstName || editedUser.first_name,
                last_name: editedUser.lastName || editedUser.last_name,
                firstName: editedUser.firstName || editedUser.first_name,
                lastName: editedUser.lastName || editedUser.last_name,
                email: editedUser.email,
                phone: editedUser.phone || editedUser.telephone,
                telephone: editedUser.phone || editedUser.telephone,
                location: editedUser.location,
                bio: editedUser.bio,
                occupation: editedUser.occupation,
                birthday: formattedBirthday,
                personal_image: editedUser.personal_image, // Preserve the personal_image field
                profileImage: editedUser.profileImage // Also preserve the profileImage field for backward compatibility
            });

            setIsEditing(false);
            showNotification('Profile updated successfully!', 'success');
        } catch (error) {
            console.error('Error updating profile:', error);
            showNotification('Failed to update profile.', 'error');
        }
    };

    // Fetch order details for the selected order
    const fetchOrderDetails = async (orderId) => {
        try {
            setOrderDetailsLoading(true);
            setSelectedOrder(orderId);
            setOrderModalOpen(true);

            const storedUserId = localStorage.getItem('userId');
            const response = await API.get(`/orders/${orderId}`);

            if (response.data && response.data.success) {
                setOrderDetails(response.data.data);
            } else {
                showNotification('Failed to fetch order details.', 'error');
            }
        } catch (error) {
            console.error('Error fetching order details:', error);
            showNotification('Failed to fetch order details.', 'error');
        } finally {
            setOrderDetailsLoading(false);
        }
    };

    // Close the order details modal
    const handleCloseOrderModal = () => {
        setOrderModalOpen(false);
        setSelectedOrder(null);
        setOrderDetails(null);
    };

    const showNotification = (message, severity) => {
        setNotification({
            show: true,
            message,
            severity
        });

        setTimeout(() => {
            setNotification(prev => ({ ...prev, show: false }));
        }, 3000);
    }; const handleImageUpload = (e) => {
        const file = e.target.files[0];
        if (!file) return;

        const reader = new FileReader();
        setUploadingImage(true);

        reader.onload = async (event) => {
            try {
                const storedUserId = localStorage.getItem('userId');
                const formData = new FormData();
                formData.append('image', file);

                const response = await API.post(`/users/${storedUserId}/profile-image`, formData);

                // Get the server URL for the saved image
                const serverImageUrl = response.data.data.imageUrl;
                console.log("Server image URL from upload response:", serverImageUrl);

                // Use the formatImageUrl utility to properly format the image URL
                const fullImageUrl = formatImageUrl(serverImageUrl);
                console.log("Formatted image URL after upload:", fullImageUrl);

                console.log("New profile image URL:", fullImageUrl);
                setEditedUser({
                    ...editedUser,
                    personal_image: serverImageUrl,
                    profileImage: fullImageUrl  // Keep for backwards compatibility
                });

                if (!isEditing) {
                    setUser({
                        ...user,
                        personal_image: serverImageUrl,
                        profileImage: fullImageUrl  // Keep for backwards compatibility
                    });
                }

                showNotification('Profile image updated successfully!', 'success');
            } catch (error) {
                console.error('Error uploading image:', error);
                showNotification('Failed to upload image.', 'error');
            } finally {
                setUploadingImage(false);
            }
        };

        reader.readAsDataURL(file);
    }; const handleRemoveFromWishlist = async (productId) => {
        try {
            const storedUserId = localStorage.getItem('userId');
            await removeFromWishlist(storedUserId, productId);

            // Update the wishlist items - check all possible ID fields
            setWishlistItems(wishlistItems.filter(item => {
                const itemId = item._id || item.id || item.product_id;
                return itemId !== productId;
            }));
            showNotification('Item removed from wishlist.', 'success');

            // Dispatch event to update wishlist state across all components
            window.dispatchEvent(new CustomEvent('wishlist-updated'));
        } catch (error) {
            console.error('Error removing item from wishlist:', error);
            showNotification('Failed to remove item from wishlist.', 'error');
        }
    };

    const handleAddToCart = async (item) => {
        try {
            const storedUserId = localStorage.getItem('userId');

            // Import the cart service's addToCart function
            const { addToCart } = await import('../services/cartService');

            // Use the cart service that properly handles IDs
            const response = await addToCart({
                userId: storedUserId,
                productId: item._id || item.id, // Use either _id or id depending on what's available
                quantity: 1
            });

            if (response.success || response.data?.success) {
                showNotification('Item added to cart!', 'success');

                // Dispatch event to update cart count in navbar
                window.dispatchEvent(new CustomEvent('cart-updated'));
            } else {
                showNotification('Failed to add item to cart.', 'error');
            }
        } catch (error) {
            console.error('Error adding item to cart:', error);
            showNotification('Failed to add item to cart.', 'error');
        }
    };

    // Password change handler
    const handlePasswordChange = async () => {
        setPasswordError('');
        setChangingPassword(true);

        if (passwordData.newPassword !== passwordData.confirmPassword) {
            setPasswordError('New password and confirmation do not match.');
            setChangingPassword(false);
            return;
        }

        try {
            const storedUserId = localStorage.getItem('userId');
            await API.put(`/users/${storedUserId}/password`, {
                currentPassword: passwordData.currentPassword,
                newPassword: passwordData.newPassword
            });

            showNotification('Password changed successfully!', 'success');

            // Clear password fields
            setPasswordData({
                currentPassword: '',
                newPassword: '',
                confirmPassword: ''
            });
        } catch (error) {
            console.error('Error changing password:', error);
            setPasswordError('Failed to change password. Please try again.');
        } finally {
            setChangingPassword(false);
        }
    };

    // Delete account handler
    const handleDeleteAccount = async () => {
        setDeletingAccount(true);

        try {
            const storedUserId = localStorage.getItem('userId');
            const username = user.username;

            // Call the API to delete the user account
            await API.delete(`/users/${storedUserId}`);

            // Show success notification
            showNotification(`Account for ${username} deleted successfully.`, 'success');

            // Log the user out by clearing all authentication data
            localStorage.removeItem('token');
            localStorage.removeItem('userId');
            localStorage.removeItem('username');
            localStorage.removeItem('isAdmin');
            localStorage.removeItem('userProfile');

            // Dispatch auth change event to update UI components like the navbar
            window.dispatchEvent(new CustomEvent('auth-status-changed'));

            // Redirect to home page
            navigate('/', { replace: true });
        } catch (error) {
            console.error('Error deleting account:', error);
            showNotification('Failed to delete account. Please try again.', 'error');
            setDeleteConfirmOpen(false);
        } finally {
            setDeletingAccount(false);
        }
    };

    if (loading) {
        return (
            <Box
                sx={{
                    display: 'flex',
                    justifyContent: 'center',
                    alignItems: 'center',
                    height: '80vh'
                }}
            >
                <CircularProgress size="lg" />
            </Box>
        );
    }

    if (errorMsg) {
        return (
            <Container
                sx={{
                    display: 'flex',
                    flexDirection: 'column',
                    alignItems: 'center',
                    justifyContent: 'center',
                    height: '80vh',
                    textAlign: 'center'
                }}
            >
                <Typography level="h4" color="danger" sx={{ mb: 2 }}>
                    {errorMsg}
                </Typography>
                <Button
                    variant="solid"
                    color="primary"
                    onClick={() => navigate('/signin')}
                >
                    Go to Sign In
                </Button>
            </Container>
        );
    }

    return (
        <Box
            sx={{
                bgcolor: darkMode ? 'neutral.900' : 'neutral.50',
                minHeight: '100vh',
                py: 4,
                color: darkMode ? 'white' : 'inherit'
            }}
        >
            {notification.show && (
                <Alert
                    color={notification.severity}
                    variant="soft"
                    sx={{
                        position: 'fixed',
                        top: 80,
                        right: 16,
                        zIndex: 9999,
                        maxWidth: 400
                    }}
                    endDecorator={
                        <IconButton variant="plain" size="sm" color="neutral" onClick={() => setNotification({ ...notification, show: false })}>
                            <CloseIcon />
                        </IconButton>
                    }
                >
                    {notification.message}
                </Alert>
            )}

            <Container maxWidth="lg">
                <Grid container spacing={4}>
                    {/* Left Column - User Info */}
                    <Grid xs={12} md={4}>
                        <Card
                            sx={{
                                textAlign: 'center',
                                mb: { xs: 2, md: 4 },
                                bgcolor: darkMode ? 'neutral.800' : 'white',
                                color: darkMode ? 'white' : 'inherit'
                            }}
                        >
                            <CardContent sx={{ display: 'flex', flexDirection: 'column', alignItems: 'center' }}>                                <Box sx={{ position: 'relative', mb: 2 }}>
                                {console.log("Profile image URL being used:", isEditing
                                    ? (editedUser.personal_image || editedUser.profileImage)
                                    : (user.personal_image || user.profileImage))}
                                <Avatar
                                    src={formatImageUrl(isEditing
                                        ? (editedUser.personal_image || editedUser.profileImage)
                                        : (user.personal_image || user.profileImage)
                                    )}
                                    alt={user.username}
                                    sx={{
                                        width: 120,
                                        height: 120,
                                        border: '4px solid',
                                        borderColor: 'primary.500',
                                        bgcolor: (user.personal_image || user.profileImage) ? 'transparent' : 'primary.500',
                                        fontSize: '48px'
                                    }}
                                >
                                    {user.username ? user.username.charAt(0).toLowerCase() : 's'}
                                </Avatar>
                                {(isEditing || !user.profileImage) && (
                                    <IconButton
                                        component="label"
                                        color="primary"
                                        variant="soft"
                                        size="sm"
                                        sx={{
                                            position: 'absolute',
                                            bottom: 0,
                                            right: 0,
                                            borderRadius: '50%'
                                        }}
                                    >
                                        <input
                                            type="file"
                                            hidden
                                            accept="image/*"
                                            onChange={handleImageUpload}
                                        />
                                        {uploadingImage ? <CircularProgress size="sm" /> : <AddPhotoIcon />}
                                    </IconButton>
                                )}
                            </Box>

                                <Typography level="h4" sx={{ fontWeight: 'bold', mb: 0.5, color: darkMode ? 'white' : 'inherit' }}>
                                    {isEditing ? (
                                        <Box sx={{ display: 'flex', gap: 1 }}>
                                            <Input
                                                placeholder="First Name"
                                                name="firstName"
                                                value={editedUser.firstName || ''}
                                                onChange={handleInputChange}
                                                size="sm"
                                            />
                                            <Input
                                                placeholder="Last Name"
                                                name="lastName"
                                                value={editedUser.lastName || ''}
                                                onChange={handleInputChange}
                                                size="sm"
                                            />
                                        </Box>
                                    ) : (
                                        `${user.firstName} ${user.lastName}`
                                    )}
                                </Typography>

                                <Typography level="body-sm" sx={{ mb: 2, color: darkMode ? 'neutral.300' : 'neutral.600' }}>
                                    @{user.username}
                                </Typography>

                                {isEditing ? (
                                    <Input
                                        placeholder="About me"
                                        name="bio"
                                        value={editedUser.bio || ''}
                                        onChange={handleInputChange}
                                        multiline
                                        minRows={2}
                                        sx={{ mb: 2, width: '100%' }}
                                    />
                                ) : (
                                    <Typography level="body-md" sx={{ mb: 2, color: darkMode ? 'white' : 'inherit' }}>
                                        {user.bio}
                                    </Typography>
                                )}

                                {isEditing ? (
                                    <Box sx={{ display: 'flex', gap: 1, width: '100%', justifyContent: 'center', mb: 2 }}>
                                        <Button
                                            variant="soft"
                                            color="danger"
                                            onClick={handleCancelEdit}
                                            sx={{ flexGrow: 1 }}
                                        >
                                            Cancel
                                        </Button>
                                        <Button
                                            variant="solid"
                                            color="primary"
                                            onClick={handleSaveProfile}
                                            sx={{ flexGrow: 1 }}
                                        >
                                            Save
                                        </Button>
                                    </Box>
                                ) : (
                                    <Button
                                        variant="outlined"
                                        color="neutral"
                                        startDecorator={<EditIcon />}
                                        onClick={handleEditProfile}
                                        sx={{ mb: 2 }}
                                    >
                                        Edit Profile
                                    </Button>
                                )}

                                <Box sx={{ display: 'flex', gap: 1, justifyContent: 'center' }}>
                                    <Chip color="primary" size="sm">
                                        Member since {user.memberSince}
                                    </Chip>
                                </Box>
                            </CardContent>
                        </Card>

                        <Card sx={{
                            mb: { xs: 2, md: 0 },
                            bgcolor: darkMode ? 'neutral.800' : 'white',
                            color: darkMode ? 'white' : 'inherit'
                        }}>
                            <CardContent>
                                <Box sx={{ display: 'flex', justifyContent: 'space-between', alignItems: 'center', mb: 2 }}>
                                    <Typography level="title-md" sx={{ color: darkMode ? 'white' : 'inherit' }}>Personal Information</Typography>
                                    {!isEditing && (
                                        <IconButton size="sm" variant="plain" color={darkMode ? 'neutral' : 'neutral'} onClick={handleEditProfile}>
                                            <EditIcon />
                                        </IconButton>
                                    )}
                                </Box>

                                <List size="sm">
                                    <ListItem>
                                        <ListItemDecorator>
                                            <EmailIcon color={darkMode ? 'primary' : 'inherit'} />
                                        </ListItemDecorator>
                                        {isEditing ? (
                                            <Input
                                                placeholder="Email"
                                                name="email"
                                                value={editedUser.email || ''}
                                                onChange={handleInputChange}
                                                size="sm"
                                                sx={{ flexGrow: 1 }}
                                            />
                                        ) : (
                                            <Typography level="body-md" sx={{ color: darkMode ? 'white' : 'inherit' }}>
                                                {user.email || 'No email provided'}
                                            </Typography>
                                        )}
                                    </ListItem>

                                    <ListItem>
                                        <ListItemDecorator>
                                            <PhoneIcon color={darkMode ? 'primary' : 'inherit'} />
                                        </ListItemDecorator>
                                        {isEditing ? (
                                            <Input
                                                placeholder="Phone"
                                                name="phone"
                                                value={editedUser.phone || ''}
                                                onChange={handleInputChange}
                                                size="sm"
                                                sx={{ flexGrow: 1 }}
                                            />
                                        ) : (
                                            <Typography level="body-md" sx={{ color: darkMode ? 'white' : 'inherit' }}>
                                                {user.phone || 'No phone provided'}
                                            </Typography>
                                        )}
                                    </ListItem>

                                    <ListItem>
                                        <ListItemDecorator>
                                            <LocationIcon color={darkMode ? 'primary' : 'inherit'} />
                                        </ListItemDecorator>
                                        {isEditing ? (
                                            <Input
                                                placeholder="Location"
                                                name="location"
                                                value={editedUser.location || ''}
                                                onChange={handleInputChange}
                                                size="sm"
                                                sx={{ flexGrow: 1 }}
                                            />
                                        ) : (
                                            <Typography level="body-md" sx={{ color: darkMode ? 'white' : 'inherit' }}>
                                                {user.location || 'No location provided'}
                                            </Typography>
                                        )}
                                    </ListItem>

                                    <ListItem>
                                        <ListItemDecorator>
                                            <WorkIcon color={darkMode ? 'primary' : 'inherit'} />
                                        </ListItemDecorator>
                                        {isEditing ? (
                                            <Input
                                                placeholder="Occupation"
                                                name="occupation"
                                                value={editedUser.occupation || ''}
                                                onChange={handleInputChange}
                                                size="sm"
                                                sx={{ flexGrow: 1 }}
                                            />
                                        ) : (
                                            <Typography level="body-md" sx={{ color: darkMode ? 'white' : 'inherit' }}>
                                                {user.occupation || 'No occupation provided'}
                                            </Typography>
                                        )}
                                    </ListItem>

                                    <ListItem>
                                        <ListItemDecorator>
                                            <BirthdayIcon color={darkMode ? 'primary' : 'inherit'} />
                                        </ListItemDecorator>
                                        {isEditing ? (
                                            <Input
                                                type="date"
                                                placeholder="Birthday"
                                                name="birthday"
                                                value={editedUser.birthday ? editedUser.birthday.split('T')[0] : ''}
                                                onChange={handleInputChange}
                                                size="sm"
                                                sx={{ flexGrow: 1 }}
                                            />
                                        ) : (
                                            <Typography level="body-md" sx={{ color: darkMode ? 'white' : 'inherit' }}>
                                                {user.birthday ?
                                                    new Date(user.birthday).toLocaleDateString() :
                                                    'No birthday provided'
                                                }
                                            </Typography>
                                        )}
                                    </ListItem>
                                </List>
                            </CardContent>
                        </Card>
                    </Grid>

                    {/* Right Column - Social Links and Tabs */}
                    <Grid xs={12} md={8}>
                        {/* Social Links */}
                        <Card sx={{
                            mb: 3,
                            bgcolor: darkMode ? 'neutral.800' : 'white',
                            color: darkMode ? 'white' : 'inherit'
                        }}>
                            <CardContent>
                                <Box sx={{ display: 'flex', justifyContent: 'space-between', alignItems: 'center', mb: 2 }}>
                                    <Typography level="title-md" sx={{ color: darkMode ? 'white' : 'inherit' }}>Social Media</Typography>
                                    {!editingSocial && (
                                        <IconButton size="sm" variant="plain" color={darkMode ? 'neutral' : 'neutral'} onClick={handleEditSocialLinks}>
                                            <EditIcon />
                                        </IconButton>
                                    )}
                                </Box>

                                <Grid container spacing={2}>
                                    {editingSocial ? (
                                        <>
                                            <Grid xs={12} sm={6}>
                                                <Input
                                                    sx={{ bgcolor: darkMode ? 'neutral.800' : 'default' }}
                                                    name="website"
                                                    label="Website"
                                                    value={socialLinks.website || ''}
                                                    onChange={handleSocialInputChange}
                                                    fullWidth
                                                    size="sm"
                                                    placeholder="https://example.com"
                                                    startDecorator={<WebsiteIcon />}
                                                />
                                            </Grid>
                                            <Grid xs={12} sm={6}>
                                                <Input
                                                    sx={{ bgcolor: darkMode ? 'neutral.800' : 'default' }}
                                                    name="github"
                                                    label="GitHub"
                                                    value={socialLinks.github || ''}
                                                    onChange={handleSocialInputChange}
                                                    fullWidth
                                                    size="sm"
                                                    placeholder="https://github.com/username"
                                                    startDecorator={<GitHubIcon />}
                                                />
                                            </Grid>
                                            <Grid xs={12} sm={6}>
                                                <Input
                                                    sx={{ bgcolor: darkMode ? 'neutral.800' : 'default' }}
                                                    name="linkedin"
                                                    label="LinkedIn"
                                                    value={socialLinks.linkedin || ''}
                                                    onChange={handleSocialInputChange}
                                                    fullWidth
                                                    size="sm"
                                                    placeholder="https://linkedin.com/in/username"
                                                    startDecorator={<LinkedInIcon />}
                                                />
                                            </Grid>
                                            <Grid xs={12} sm={6}>
                                                <Input
                                                    sx={{ bgcolor: darkMode ? 'neutral.800' : 'default' }}
                                                    name="twitter"
                                                    label="Twitter"
                                                    value={socialLinks.twitter || ''}
                                                    onChange={handleSocialInputChange}
                                                    fullWidth
                                                    size="sm"
                                                    placeholder="https://twitter.com/username"
                                                    startDecorator={<TwitterIcon />}
                                                />
                                            </Grid>
                                            <Grid xs={12} sm={6}>
                                                <Input
                                                    sx={{ bgcolor: darkMode ? 'neutral.800' : 'default' }}
                                                    name="instagram"
                                                    label="Instagram"
                                                    value={socialLinks.instagram || ''}
                                                    onChange={handleSocialInputChange}
                                                    fullWidth
                                                    size="sm"
                                                    placeholder="https://instagram.com/username"
                                                    startDecorator={<InstagramIcon />}
                                                />
                                            </Grid>
                                            <Grid xs={12} sm={6}>
                                                <Input
                                                    sx={{ bgcolor: darkMode ? 'neutral.800' : 'default' }}
                                                    name="facebook"
                                                    label="Facebook"
                                                    value={socialLinks.facebook || ''}
                                                    onChange={handleSocialInputChange}
                                                    fullWidth
                                                    size="sm"
                                                    placeholder="https://facebook.com/username"
                                                    startDecorator={<FacebookIcon />}
                                                />
                                            </Grid>
                                            <Grid xs={12}>
                                                <Box sx={{ display: 'flex', gap: 1, justifyContent: 'flex-end', mt: 2 }}>
                                                    <Button
                                                        variant="soft"
                                                        color="danger"
                                                        onClick={handleCancelSocialEdit}
                                                    >
                                                        Cancel
                                                    </Button>
                                                    <Button
                                                        variant="solid"
                                                        color="primary"
                                                        onClick={handleSaveSocialLinks}
                                                    >
                                                        Save
                                                    </Button>
                                                </Box>
                                            </Grid>
                                        </>
                                    ) : (
                                        <>
                                            {Object.entries(socialLinks).map(([key, value]) => (
                                                value && (
                                                    <Grid xs={6} sm={4} md={2} key={key}>
                                                        <a
                                                            href={value.startsWith('http') ? value : `https://${value}`}
                                                            target="_blank"
                                                            rel="noopener noreferrer"
                                                            style={{ textDecoration: 'none', display: 'block', width: '100%' }}
                                                        >
                                                            <Button
                                                                variant="soft"
                                                                color={darkMode ? 'neutral.600' : 'neutral'}
                                                                fullWidth
                                                                sx={{
                                                                    transition: 'all 0.2s ease',
                                                                    '&:hover': {
                                                                        transform: 'translateY(-2px)',
                                                                        boxShadow: darkMode ? '0 4px 8px rgba(0,0,0,0.5)' : '0 4px 8px rgba(0,0,0,0.1)'
                                                                    }
                                                                }}
                                                                startDecorator={
                                                                    key === 'website' ? <WebsiteIcon /> :
                                                                        key === 'github' ? <GitHubIcon /> :
                                                                            key === 'linkedin' ? <LinkedInIcon /> :
                                                                                key === 'twitter' ? <TwitterIcon /> :
                                                                                    key === 'instagram' ? <InstagramIcon /> :
                                                                                        <FacebookIcon />
                                                                }
                                                            >
                                                                <Typography level="body-xs" noWrap sx={{ color: darkMode ? 'white' : 'inherit' }}>
                                                                    {key.charAt(0).toUpperCase() + key.slice(1)}
                                                                </Typography>
                                                            </Button>
                                                        </a>
                                                    </Grid>
                                                )
                                            ))}
                                            {!Object.values(socialLinks).some(value => value) && (
                                                <Grid xs={12}>
                                                    <Typography level="body-sm" sx={{ textAlign: 'center', color: darkMode ? 'neutral.400' : 'neutral.600' }}>
                                                        No social links added yet. Click the edit button to add some.
                                                    </Typography>
                                                </Grid>
                                            )}
                                        </>
                                    )}
                                </Grid>
                            </CardContent>
                        </Card>

                        {/* Activity Tabs */}
                        <Card sx={{
                            bgcolor: darkMode ? 'neutral.700' : 'neutral',
                            color: darkMode ? 'white' : 'inherit'
                        }}>
                            <Tabs value={activeTab} onChange={(_, val) => setActiveTab(val)} sx={{ borderRadius: 'lg' }}>
                                <TabList sx={{ borderBottom: '1px solid', borderColor: 'divider', bgcolor: darkMode ? 'neutral.800' : 'white' }}>
                                    <Tab
                                        variant={activeTab === 0 ? "soft" : "plain"}
                                        color={activeTab === 0 ? "primary" : darkMode ? "neutral" : "neutral"}
                                        startDecorator={<HistoryIcon />}
                                    >
                                        <Typography color={darkMode ? 'white' : 'inherit'}>
                                            Order History
                                        </Typography>
                                    </Tab>
                                    <Tab
                                        variant={activeTab === 1 ? "soft" : "plain"}
                                        color={activeTab === 1 ? "primary" : darkMode ? "neutral" : "neutral"}
                                        startDecorator={<FavoriteIcon />}
                                    >
                                        <Typography color={darkMode ? 'white' : 'inherit'}>
                                            Wishlist
                                        </Typography>
                                    </Tab>
                                    <Tab
                                        variant={activeTab === 2 ? "soft" : "plain"}
                                        color={activeTab === 2 ? "primary" : darkMode ? "neutral" : "neutral"}
                                        startDecorator={<AccountIcon />}
                                    >
                                        <Typography color={darkMode ? 'white' : 'inherit'}>
                                            Account Settings
                                        </Typography>
                                    </Tab>
                                </TabList>

                                <TabPanel value={0} sx={{ p: 2, bgcolor: darkMode ? 'neutral.900' : 'white' }}>
                                    <Typography level="title-md" sx={{ mb: 2, color: darkMode ? 'white' : 'inherit' }}>Recent Orders</Typography>
                                    {ordersLoading ? (
                                        <Box sx={{ display: 'flex', justifyContent: 'center', p: 4 }}>
                                            <CircularProgress />
                                        </Box>
                                    ) : orderHistory.length > 0 ? (
                                        <Grid container spacing={2}>
                                            {orderHistory.map((order) => (
                                                <Grid key={order.id} xs={12}>
                                                    <Card
                                                        variant="outlined"
                                                        orientation="horizontal"
                                                        sx={{
                                                            gap: 2,
                                                            mb: 1,
                                                            bgcolor: darkMode ? 'neutral.900' : 'white',
                                                        }}
                                                    >
                                                        <Box sx={{ display: 'flex', flexDirection: 'column', flex: 1 }}>
                                                            <Box sx={{
                                                                display: 'flex',
                                                                justifyContent: 'space-between',
                                                                alignItems: 'center'
                                                            }}>
                                                                <Typography level="title-sm" sx={{ color: darkMode ? 'white' : 'inherit' }}>
                                                                    Order #{order.id}
                                                                </Typography>
                                                                <Chip
                                                                    size="sm"
                                                                    variant="soft"
                                                                    color={
                                                                        order.status === 'Delivered' ? 'success' :
                                                                            order.status === 'Processing' ? 'primary' :
                                                                                'warning'
                                                                    }
                                                                >
                                                                    {order.status}
                                                                </Chip>
                                                            </Box>
                                                            <Typography level="body-sm" sx={{ color: darkMode ? 'neutral.400' : 'neutral.600' }}>
                                                                {new Date(order.date).toLocaleDateString()}
                                                                {' • '}
                                                                {order.items} item{order.items !== 1 ? 's' : ''}
                                                                {console.log(order)}
                                                            </Typography>
                                                            <Box sx={{
                                                                display: 'flex',
                                                                justifyContent: 'space-between',
                                                                alignItems: 'center',
                                                                mt: 1
                                                            }}>
                                                                <Typography level="body-md" fontWeight="bold" sx={{ color: darkMode ? 'white' : 'inherit' }}>
                                                                    ${parseFloat(order.total).toFixed(2)}
                                                                </Typography>
                                                                <Button
                                                                    size="sm"
                                                                    variant="plain"
                                                                    color="primary"
                                                                    sx={{ fontSize: 'xs' }}
                                                                    onClick={() => {
                                                                        fetchOrderDetails(order.id);
                                                                    }}
                                                                >
                                                                    View Details
                                                                </Button>
                                                            </Box>
                                                        </Box>
                                                    </Card>
                                                </Grid>
                                            ))}
                                        </Grid>
                                    ) : (
                                        <Typography level="body-md" sx={{ textAlign: 'center', py: 4, color: darkMode ? 'neutral.400' : 'neutral.600' }}>
                                            No orders yet. Start shopping!
                                        </Typography>
                                    )}
                                </TabPanel>

                                <TabPanel value={1} sx={{ p: 2, bgcolor: darkMode ? 'neutral.900' : 'white' }}>
                                    <Typography level="title-md" sx={{ mb: 2, color: darkMode ? 'white' : 'inherit' }}>Your Wishlist</Typography>
                                    {wishlistLoading ? (
                                        <Box sx={{ display: 'flex', justifyContent: 'center', p: 4 }}>
                                            <CircularProgress />
                                        </Box>
                                    ) : wishlistItems.length > 0 ? (
                                        <Grid container spacing={2}>
                                            {console.log(wishlistItems)}
                                            {wishlistItems.map((item) => (
<<<<<<< HEAD
                                                <Grid key={item._id} xs={12} sm={6}>                                                    <Card
                                                    variant="outlined"
                                                    onClick={() => navigate(`/item/${item._id}`)}
                                                    sx={{
                                                        display: 'flex',
                                                        flexDirection: 'row',
                                                        gap: 2,
                                                        bgcolor: darkMode ? 'neutral.900' : 'white',
                                                        position: 'relative',
                                                        '&:hover': {
                                                            borderColor: 'primary.500',
                                                            cursor: 'pointer'
                                                        }
                                                    }}
                                                ><AspectRatio ratio="1/1" sx={{ width: 90 }}>                                                        <img
                                                    src={formatImageUrl(
                                                        Array.isArray(item.images) && item.images.length > 0
                                                            ? item.images[0]
                                                            : (item.image_url || item.image || '')
                                                    )}
                                                    loading="lazy"
                                                    alt={item.name}
                                                    style={{ objectFit: 'cover' }}
                                                    onError={(e) => {
                                                        e.target.onerror = null;
                                                        e.target.src = getPlaceholderImage();
                                                    }}
                                                />
                                                    </AspectRatio>                                                        <Box sx={{ display: 'flex', flexDirection: 'column', flex: 1, py: 1, pr: 2 }}>
                                                        <Box sx={{ flex: 1 }}>
                                                            <Typography level="title-sm" sx={{ color: darkMode ? 'white' : 'inherit' }}>
                                                                {item.name}
                                                            </Typography>
                                                            <Typography level="body-xs" sx={{ color: darkMode ? 'success.400' : 'success.600' }}>
                                                                ${parseFloat(item.price).toFixed(2)}
                                                            </Typography>
                                                        </Box>
                                                        <Box sx={{ display: 'flex', mt: 'auto', gap: 1, justifyContent: 'flex-end' }}>
                                                            <IconButton
                                                                size="sm"
                                                                variant="plain"
                                                                color="danger"
                                                                onClick={(e) => {
                                                                    e.stopPropagation();
                                                                    handleRemoveFromWishlist(item.id);
                                                                }}
                                                            >
                                                                <DeleteIcon fontSize="small" />
                                                            </IconButton>
                                                            <Button
                                                                size="sm"
                                                                variant="soft"
                                                                color="primary"
                                                                startDecorator={<CartIcon />}
                                                                onClick={(e) => {
                                                                    e.stopPropagation();
                                                                    handleAddToCart(item);
                                                                }}
                                                            >
                                                                Add to Cart
                                                            </Button>
=======
                                                <Grid key={item.id} xs={12} sm={6}>
                                                    <Card
                                                        variant="outlined"
                                                        sx={{
                                                            display: 'flex',
                                                            flexDirection: 'row',
                                                            gap: 2,
                                                            bgcolor: darkMode ? 'neutral.900' : 'white',
                                                            position: 'relative',
                                                            '&:hover': {
                                                                borderColor: 'primary.500',
                                                                cursor: 'pointer'
                                                            }
                                                        }}
                                                    >                                                        <AspectRatio ratio="1/1" sx={{ width: 90 }}>                                                            <img
                                                                src={formatImageUrl(
                                                                    Array.isArray(item.images) && item.images.length > 0
                                                                        ? item.images[0]
                                                                        : (item.image_url || item.image || 
                                                                          (item.product && item.product.images && item.product.images.length > 0
                                                                            ? item.product.images[0]
                                                                            : (item.product?.image_url || item.product?.image || ''))
                                                                        )
                                                                )}
                                                                loading="lazy"
                                                                alt={item.name || (item.product?.name || 'Product')}
                                                                style={{ objectFit: 'cover' }}
                                                                onError={(e) => {
                                                                    e.target.onerror = null;
                                                                    e.target.src = '/images/placeholder.png';
                                                                }}
                                                            />
                                                        </AspectRatio>
                                                        <Box sx={{ display: 'flex', flexDirection: 'column', flex: 1, py: 1, pr: 2 }}>                                                            <Box onClick={() => {
                                                                // Use the first valid ID we find
                                                                const productId = item._id || item.id || item.product_id;
                                                                if (productId && productId !== 'undefined') {
                                                                    navigate(`/item/${productId}`);
                                                                } else {
                                                                    console.error('Invalid product ID in wishlist item:', item);
                                                                    showNotification('Error accessing product details', 'error');
                                                                }
                                                            }} sx={{ flex: 1 }}>
                                                                <Typography level="title-sm" sx={{ color: darkMode ? 'white' : 'inherit' }}>
                                                                    {item.name}
                                                                </Typography>
                                                                <Typography level="body-xs" sx={{ color: darkMode ? 'success.400' : 'success.600' }}>
                                                                    ${parseFloat(item.price).toFixed(2)}
                                                                </Typography>
                                                            </Box>
                                                            <Box sx={{ display: 'flex', mt: 'auto', gap: 1, justifyContent: 'flex-end' }}>
                                                                <IconButton
                                                                    size="sm"
                                                                    variant="plain"
                                                                    color="danger"
                                                                    onClick={(e) => {
                                                                        e.stopPropagation();
                                                                        handleRemoveFromWishlist(item.id);
                                                                    }}
                                                                >
                                                                    <DeleteIcon fontSize="small" />
                                                                </IconButton>
                                                                <Button
                                                                    size="sm"
                                                                    variant="soft"
                                                                    color="primary"
                                                                    startDecorator={<CartIcon />}
                                                                    onClick={(e) => {
                                                                        e.stopPropagation();
                                                                        handleAddToCart(item);
                                                                    }}
                                                                >
                                                                    Add to Cart
                                                                </Button>
                                                            </Box>
>>>>>>> d305babd
                                                        </Box>
                                                    </Box>
                                                </Card>
                                                </Grid>
                                            ))}
                                        </Grid>
                                    ) : (
                                        <Typography level="body-md" sx={{ textAlign: 'center', py: 4, color: darkMode ? 'neutral.400' : 'neutral.600' }}>
                                            Your wishlist is empty. Find something you like!
                                        </Typography>
                                    )}
                                </TabPanel>

                                <TabPanel value={2} sx={{ p: 2, bgcolor: darkMode ? 'neutral.900' : 'white' }}>
                                    <Typography level="title-md" sx={{ mb: 3, color: darkMode ? 'white' : 'inherit' }}>Account Settings</Typography>

                                    <Box sx={{ mb: 4 }}>
                                        <Typography level="title-sm" sx={{ mb: 2, color: darkMode ? 'white' : 'inherit' }}>Change Password</Typography>
                                        <Grid container spacing={2}>
                                            <Grid xs={12}>
                                                <Input
                                                    sx={{ bgcolor: darkMode ? 'neutral.800' : 'default' }}
                                                    type="password"
                                                    label="Current Password"
                                                    size="sm"
                                                    fullWidth
                                                    value={passwordData.currentPassword}
                                                    onChange={(e) => setPasswordData({ ...passwordData, currentPassword: e.target.value })}
                                                />
                                            </Grid>
                                            <Grid xs={12} sm={6}>
                                                <Input
                                                    sx={{ bgcolor: darkMode ? 'neutral.800' : 'default' }}
                                                    type="password"
                                                    label="New Password"
                                                    size="sm"
                                                    fullWidth
                                                    value={passwordData.newPassword}
                                                    onChange={(e) => setPasswordData({ ...passwordData, newPassword: e.target.value })}
                                                />
                                            </Grid>
                                            <Grid xs={12} sm={6}>
                                                <Input
                                                    sx={{ bgcolor: darkMode ? 'neutral.800' : 'default' }}
                                                    type="password"
                                                    label="Confirm New Password"
                                                    size="sm"
                                                    fullWidth
                                                    value={passwordData.confirmPassword}
                                                    onChange={(e) => setPasswordData({ ...passwordData, confirmPassword: e.target.value })}
                                                />
                                            </Grid>
                                            <Grid xs={12}>
                                                <Box sx={{ display: 'flex', justifyContent: 'flex-end', mt: 1 }}>
                                                    <Button
                                                        variant="solid"
                                                        color="primary"
                                                        size="sm"
                                                        onClick={handlePasswordChange}
                                                        disabled={changingPassword}
                                                    >
                                                        {changingPassword ? <CircularProgress size="sm" /> : 'Update Password'}
                                                    </Button>
                                                </Box>
                                                {passwordError && (
                                                    <Typography level="body-sm" sx={{ color: 'danger.500', mt: 1, textAlign: 'right' }}>
                                                        {passwordError}
                                                    </Typography>
                                                )}
                                            </Grid>
                                        </Grid>
                                    </Box>

                                    <Divider sx={{ my: 3 }} />

                                    <Box sx={{ mb: 4 }}>
                                        <Typography level="title-sm" sx={{ mb: 2, color: 'danger.500' }}>Danger Zone</Typography>
                                        <Box sx={{ display: 'flex', gap: 2, flexWrap: 'wrap' }}>
                                            <Button
                                                variant="outlined"
                                                color="danger"
                                                size="sm"
                                                onClick={() => setDeleteConfirmOpen(true)}
                                            >
                                                Delete Account
                                            </Button>
                                            <Button
                                                variant="plain"
                                                color="danger"
                                                size="sm"
                                            >
                                                Log Out from All Devices
                                            </Button>
                                        </Box>
                                    </Box>
                                </TabPanel>
                            </Tabs>
                        </Card>
                    </Grid>
                </Grid>
            </Container>

            <OrderDetailsModal
                open={orderModalOpen}
                onClose={handleCloseOrderModal}
                order={orderDetails}
                loading={orderDetailsLoading}
            />

            {/* Delete Account Confirmation Modal */}
            <Modal
                open={deleteConfirmOpen}
                onClose={() => setDeleteConfirmOpen(false)}
                sx={{
                    display: 'flex',
                    alignItems: 'center',
                    justifyContent: 'center',
                }}
            >
                <Card
                    variant="outlined"
                    sx={{
                        maxWidth: 400,
                        width: '90%',
                        bgcolor: darkMode ? 'neutral.900' : 'white',
                        color: darkMode ? 'white' : 'inherit',
                        boxShadow: 'lg',
                    }}
                >
                    <CardContent>
                        <Typography level="h5" sx={{ mb: 2, color: darkMode ? 'primary.200' : 'inherit' }}>
                            Delete Account
                        </Typography>
                        <Typography level="body-sm" sx={{ mb: 3, color: darkMode ? 'neutral.400' : 'neutral.600' }}>
                            Are you sure you want to delete your account? This action is irreversible.
                        </Typography>

                        <Box sx={{ display: 'flex', gap: 2, justifyContent: 'flex-end' }}>
                            <Button
                                variant="soft"
                                color="danger"
                                onClick={() => setDeleteConfirmOpen(false)}
                            >
                                Cancel
                            </Button>
                            <Button
                                variant="solid"
                                color="danger"
                                onClick={handleDeleteAccount}
                                loading={deletingAccount}
                            >
                                {deletingAccount ? <CircularProgress size="sm" /> : 'Delete Account'}
                            </Button>
                        </Box>
                    </CardContent>
                </Card>
            </Modal>
        </Box>
    );
}

// Order Details Modal Component
function OrderDetailsModal({ open, onClose, order, loading }) {
    const { darkMode } = useTheme();

    if (!order && !loading) return null;

    return (
        <Modal
            open={open}
            onClose={onClose}
            sx={{
                display: 'flex',
                alignItems: 'center',
                justifyContent: 'center',
            }}
        >
            <Card
                variant="outlined"
                sx={{
                    maxWidth: 600,
                    maxHeight: '90vh',
                    width: '90%',
                    overflowY: 'auto',
                    bgcolor: darkMode ? 'neutral.900' : 'background.paper',
                    boxShadow: 'lg',
                }}
            >
                <Box
                    sx={{
                        position: 'sticky',
                        top: 0,
                        zIndex: 1,
                        // pick a truly opaque surface color from your theme
                        bgcolor: darkMode ? 'neutral.800' : 'neutral.50',
                        opacity: 1,          // ensure no alpha leakage
                    }}
                >
                    <Box
                        sx={{
                            display: 'flex',
                            alignItems: 'center',
                            justifyContent: 'space-between',
                            p: 2,
                            borderBottom: '1px solid',
                            borderColor: 'divider',
                            bgcolor: 'primary.900', // inherits the solid parent background
                            position: 'relative',
                            opacity: 1, // ensure no alpha leakage
                            zIndex: 10,
                        }}
                    >
                        <Typography
                            level="h4"
                            sx={{ color: darkMode ? 'primary.200' : 'text.primary' }}
                        >
                            Order Details
                        </Typography>
                        <IconButton
                            onClick={onClose}
                            variant="plain"
                            color="neutral"
                            sx={{ borderRadius: '50%' }}
                        >
                            <CloseIcon />
                        </IconButton>
                    </Box>
                </Box>


                <CardContent>
                    {loading ? (
                        <Box sx={{ display: 'flex', justifyContent: 'center', py: 4 }}>
                            <CircularProgress />
                        </Box>
                    ) : order ? (
                        <>
                            <Box sx={{ mb: 3 }}>
                                <Box sx={{ display: 'flex', justifyContent: 'space-between', alignItems: 'center', mb: 2 }}>
                                    <Typography level="h5" sx={{ color: darkMode ? 'primary.200' : 'background.paper' }}>Order #{order.id}</Typography>
                                    <Chip
                                        size="md"
                                        variant="soft"
                                        color={
                                            order.status === 'delivered' ? 'success' :
                                                order.status === 'shipped' ? 'primary' :
                                                    order.status === 'processing' ? 'info' :
                                                        order.status === 'cancelled' ? 'danger' : 'warning'
                                        }
                                    >
                                        {order.status.charAt(0).toUpperCase() + order.status.slice(1)}
                                    </Chip>
                                </Box>
                                <Typography level="body-sm" sx={{ color: darkMode ? 'neutral.400' : 'neutral.600' }}>
                                    Placed on {new Date(order.created_at).toLocaleString()}
                                </Typography>
                            </Box>

                            <Divider sx={{ my: 2 }} />

                            {/* Shipping Information */}
                            <Box sx={{ mb: 3 }}>
                                <Typography level="title-md" sx={{ mb: 1, color: darkMode ? 'primary.200' : 'background.paper' }}>Shipping Address</Typography>
                                {order.shipping_address ? (
                                    <Card variant="soft" size="sm" sx={{ p: 2 }}>
                                        <Typography>{order.shipping_address.fullName}</Typography>
                                        <Typography>{order.shipping_address.address}</Typography>
                                        <Typography>
                                            {order.shipping_address.city}, {order.shipping_address.state} {order.shipping_address.zip}
                                        </Typography>
                                        <Typography>{order.shipping_address.country}</Typography>
                                        <Typography>Phone: {order.shipping_address.phone}</Typography>
                                    </Card>
                                ) : (
                                    <Typography level="body-sm" sx={{ color: darkMode ? 'primary.200' : 'background.paper' }}>Shipping information not available</Typography>
                                )}
                            </Box>

                            {/* Payment Method */}
                            <Box sx={{ mb: 3 }}>
                                <Typography level="title-md" sx={{ mb: 1, color: darkMode ? 'primary.200' : 'background.paper' }}>Payment Method</Typography>
                                <Typography sx={{ color: darkMode ? 'primary.200' : 'background.paper' }}>
                                    {order.payment_method === 'credit_card' ? 'Credit Card' : 'Cash on Delivery'}
                                </Typography>
                            </Box>

                            <Divider sx={{ my: 2 }} />

                            {/* Order Items */}
                            <Box sx={{ mb: 3 }}>
                                <Typography level="title-md" sx={{ mb: 2, color: darkMode ? 'primary.200' : 'background.paper' }}>Order Items</Typography>

                                {order.items && order.items.length > 0 ? (
                                    <Box>
                                        {order.items.map((item) => (
                                            <Box
                                                key={item.id}
                                                sx={{
                                                    display: 'flex',
                                                    mb: 2,
                                                    p: 1.5,
                                                    borderRadius: 'md',
                                                    bgcolor: darkMode ? 'neutral.800' : 'neutral.100',
                                                }}
                                            >
                                                <AspectRatio
                                                    ratio="1"
                                                    sx={{
                                                        width: 60,
                                                        borderRadius: 'md',
                                                        overflow: 'hidden',
                                                        flexShrink: 0
                                                    }}
                                                >                                                    {(Array.isArray(item.images) && item.images.length > 0) || 
                                                      item.image_url || item.image || 
                                                      (item.product && ((Array.isArray(item.product.images) && item.product.images.length > 0) || 
                                                       item.product.image_url || item.product.image)) ? (
                                                    <img
                                                        src={formatImageUrl(
                                                            // First check images array
                                                            Array.isArray(item.images) && item.images.length > 0
                                                                ? item.images[0]
                                                                // Then check direct image URLs
                                                                : item.image_url || item.image
                                                                // Check if there's a nested product object with images
                                                                || (item.product && Array.isArray(item.product.images) && item.product.images.length > 0
                                                                    ? item.product.images[0]
                                                                    // Finally check for image URL on nested product
                                                                    : item.product?.image_url || item.product?.image || '')
                                                        )}
                                                        alt={item.name || (item.product?.name || 'Product')}
                                                        style={{ objectFit: 'cover' }}
                                                    />
                                                ) : (
                                                    <Box sx={{
                                                        display: 'flex',
                                                        alignItems: 'center',
                                                        justifyContent: 'center',
                                                        bgcolor: darkMode ? 'neutral.700' : 'neutral.200',
                                                        height: '100%'
                                                    }}>
                                                        No image
                                                    </Box>
                                                )}
                                                </AspectRatio>

                                                <Box sx={{ ml: 2, display: 'flex', flexDirection: 'column', flex: 1, justifyContent: 'center' }}>
                                                    <Box sx={{ display: 'flex', justifyContent: 'space-between', alignItems: 'flex-start' }}>
                                                        <Typography level="title-sm" sx={{ color: darkMode ? 'primary.200' : 'background.paper' }}>{item.name}</Typography>
                                                        <Typography level="body-md" fontWeight="bold" sx={{ color: darkMode ? 'primary.200' : 'background.paper' }}>${(item.price * item.quantity).toFixed(2)}</Typography>
                                                    </Box>
                                                    <Typography level="body-sm" sx={{ color: darkMode ? 'primary.200' : 'background.paper' }}>
                                                        Qty: {item.quantity} × ${Number(item.price).toFixed(2)}
                                                    </Typography>
                                                </Box>
                                            </Box>
                                        ))}
                                    </Box>
                                ) : (
                                    <Typography level="body-sm" sx={{ color: darkMode ? 'primary.200' : 'background.paper' }}>
                                        No items found for this order
                                    </Typography>
                                )}
                            </Box>

                            <Divider sx={{ my: 2 }} />

                            {/* Order Summary */}
                            <Box sx={{ mb: 2 }}>
                                <Typography level="title-md" sx={{ mb: 2, color: darkMode ? 'primary.200' : 'background.paper' }}>Order Summary</Typography>

                                <Box sx={{ display: 'flex', justifyContent: 'space-between', mb: 1, color: darkMode ? 'primary.200' : 'background.paper' }}>
                                    <Typography sx={{ color: darkMode ? 'primary.200' : 'background.paper' }}>Subtotal:</Typography>
                                    <Typography sx={{ color: darkMode ? 'primary.200' : 'background.paper' }}>${(order.total_amount * 0.8).toFixed(2)}</Typography>
                                </Box>

                                <Box sx={{ display: 'flex', justifyContent: 'space-between', mb: 1, color: darkMode ? 'primary.200' : 'background.paper' }}>
                                    <Typography sx={{ color: darkMode ? 'primary.200' : 'background.paper' }}>Shipping:</Typography>
                                    <Typography sx={{ color: darkMode ? 'primary.200' : 'background.paper' }}>$50.00</Typography>
                                </Box>

                                <Box sx={{ display: 'flex', justifyContent: 'space-between', mb: 1, color: darkMode ? 'primary.200' : 'background.paper' }}>
                                    <Typography sx={{ color: darkMode ? 'primary.200' : 'background.paper' }}>Tax (14%):</Typography>
                                    <Typography sx={{ color: darkMode ? 'primary.200' : 'background.paper' }}>${(order.total_amount * 0.06).toFixed(2)}</Typography>
                                </Box>

                                <Divider sx={{ my: 1.5 }} />

                                <Box sx={{ display: 'flex', justifyContent: 'space-between' }}>
                                    <Typography level="title-md" sx={{ color: darkMode ? 'primary.200' : 'background.paper' }}>Total:</Typography>
                                    <Typography level="title-md" sx={{ color: darkMode ? 'primary.200' : 'background.paper' }}>${Number(order.total_amount).toFixed(2)}</Typography>
                                </Box>
                            </Box>
                        </>
                    ) : (
                        <Typography level="body-md" sx={{ textAlign: 'center', py: 4, color: darkMode ? 'primary.200' : 'background.paper' }}>
                            Order information not available
                        </Typography>
                    )}
                </CardContent>

                <CardOverflow sx={{ borderTop: '1px solid', borderColor: 'divider', p: 2, margin: 2 }}>
                    <Button
                        variant="solid"
                        color="primary"
                        onClick={onClose}
                        fullWidth
                    >
                        Close
                    </Button>
                </CardOverflow>
            </Card>
        </Modal>
    );
}

export default Profile;<|MERGE_RESOLUTION|>--- conflicted
+++ resolved
@@ -1157,69 +1157,6 @@
                                         <Grid container spacing={2}>
                                             {console.log(wishlistItems)}
                                             {wishlistItems.map((item) => (
-<<<<<<< HEAD
-                                                <Grid key={item._id} xs={12} sm={6}>                                                    <Card
-                                                    variant="outlined"
-                                                    onClick={() => navigate(`/item/${item._id}`)}
-                                                    sx={{
-                                                        display: 'flex',
-                                                        flexDirection: 'row',
-                                                        gap: 2,
-                                                        bgcolor: darkMode ? 'neutral.900' : 'white',
-                                                        position: 'relative',
-                                                        '&:hover': {
-                                                            borderColor: 'primary.500',
-                                                            cursor: 'pointer'
-                                                        }
-                                                    }}
-                                                ><AspectRatio ratio="1/1" sx={{ width: 90 }}>                                                        <img
-                                                    src={formatImageUrl(
-                                                        Array.isArray(item.images) && item.images.length > 0
-                                                            ? item.images[0]
-                                                            : (item.image_url || item.image || '')
-                                                    )}
-                                                    loading="lazy"
-                                                    alt={item.name}
-                                                    style={{ objectFit: 'cover' }}
-                                                    onError={(e) => {
-                                                        e.target.onerror = null;
-                                                        e.target.src = getPlaceholderImage();
-                                                    }}
-                                                />
-                                                    </AspectRatio>                                                        <Box sx={{ display: 'flex', flexDirection: 'column', flex: 1, py: 1, pr: 2 }}>
-                                                        <Box sx={{ flex: 1 }}>
-                                                            <Typography level="title-sm" sx={{ color: darkMode ? 'white' : 'inherit' }}>
-                                                                {item.name}
-                                                            </Typography>
-                                                            <Typography level="body-xs" sx={{ color: darkMode ? 'success.400' : 'success.600' }}>
-                                                                ${parseFloat(item.price).toFixed(2)}
-                                                            </Typography>
-                                                        </Box>
-                                                        <Box sx={{ display: 'flex', mt: 'auto', gap: 1, justifyContent: 'flex-end' }}>
-                                                            <IconButton
-                                                                size="sm"
-                                                                variant="plain"
-                                                                color="danger"
-                                                                onClick={(e) => {
-                                                                    e.stopPropagation();
-                                                                    handleRemoveFromWishlist(item.id);
-                                                                }}
-                                                            >
-                                                                <DeleteIcon fontSize="small" />
-                                                            </IconButton>
-                                                            <Button
-                                                                size="sm"
-                                                                variant="soft"
-                                                                color="primary"
-                                                                startDecorator={<CartIcon />}
-                                                                onClick={(e) => {
-                                                                    e.stopPropagation();
-                                                                    handleAddToCart(item);
-                                                                }}
-                                                            >
-                                                                Add to Cart
-                                                            </Button>
-=======
                                                 <Grid key={item.id} xs={12} sm={6}>
                                                     <Card
                                                         variant="outlined"
@@ -1235,34 +1172,22 @@
                                                             }
                                                         }}
                                                     >                                                        <AspectRatio ratio="1/1" sx={{ width: 90 }}>                                                            <img
-                                                                src={formatImageUrl(
-                                                                    Array.isArray(item.images) && item.images.length > 0
-                                                                        ? item.images[0]
-                                                                        : (item.image_url || item.image || 
-                                                                          (item.product && item.product.images && item.product.images.length > 0
-                                                                            ? item.product.images[0]
-                                                                            : (item.product?.image_url || item.product?.image || ''))
-                                                                        )
-                                                                )}
-                                                                loading="lazy"
-                                                                alt={item.name || (item.product?.name || 'Product')}
-                                                                style={{ objectFit: 'cover' }}
-                                                                onError={(e) => {
-                                                                    e.target.onerror = null;
-                                                                    e.target.src = '/images/placeholder.png';
-                                                                }}
-                                                            />
+                                                        src={formatImageUrl(
+                                                            Array.isArray(item.images) && item.images.length > 0
+                                                                ? item.images[0]
+                                                                : (item.image_url || item.image || '')
+                                                        )}
+                                                        loading="lazy"
+                                                        alt={item.name}
+                                                        style={{ objectFit: 'cover' }}
+                                                        onError={(e) => {
+                                                            e.target.onerror = null;
+                                                            e.target.src = '/images/placeholder.png';
+                                                        }}
+                                                    />
                                                         </AspectRatio>
-                                                        <Box sx={{ display: 'flex', flexDirection: 'column', flex: 1, py: 1, pr: 2 }}>                                                            <Box onClick={() => {
-                                                                // Use the first valid ID we find
-                                                                const productId = item._id || item.id || item.product_id;
-                                                                if (productId && productId !== 'undefined') {
-                                                                    navigate(`/item/${productId}`);
-                                                                } else {
-                                                                    console.error('Invalid product ID in wishlist item:', item);
-                                                                    showNotification('Error accessing product details', 'error');
-                                                                }
-                                                            }} sx={{ flex: 1 }}>
+                                                        <Box sx={{ display: 'flex', flexDirection: 'column', flex: 1, py: 1, pr: 2 }}>
+                                                            <Box onClick={() => navigate(`/item/${item.id}`)} sx={{ flex: 1 }}>
                                                                 <Typography level="title-sm" sx={{ color: darkMode ? 'white' : 'inherit' }}>
                                                                     {item.name}
                                                                 </Typography>
@@ -1295,10 +1220,8 @@
                                                                     Add to Cart
                                                                 </Button>
                                                             </Box>
->>>>>>> d305babd
                                                         </Box>
-                                                    </Box>
-                                                </Card>
+                                                    </Card>
                                                 </Grid>
                                             ))}
                                         </Grid>
@@ -1609,10 +1532,10 @@
                                                         overflow: 'hidden',
                                                         flexShrink: 0
                                                     }}
-                                                >                                                    {(Array.isArray(item.images) && item.images.length > 0) || 
-                                                      item.image_url || item.image || 
-                                                      (item.product && ((Array.isArray(item.product.images) && item.product.images.length > 0) || 
-                                                       item.product.image_url || item.product.image)) ? (
+                                                >                                                    {(Array.isArray(item.images) && item.images.length > 0) ||
+                                                    item.image_url || item.image ||
+                                                    (item.product && ((Array.isArray(item.product.images) && item.product.images.length > 0) ||
+                                                        item.product.image_url || item.product.image)) ? (
                                                     <img
                                                         src={formatImageUrl(
                                                             // First check images array
