--- conflicted
+++ resolved
@@ -256,7 +256,6 @@
                 showNotification('Failed to add to cart', 'error');
             }
         }
-<<<<<<< HEAD
     };    // Helper function to update wishlist cache in localStorage
     const updateWishlistCache = (productId, isAdding) => {
         const wishlistCache = JSON.parse(localStorage.getItem('userWishlist') || '{"items":[]}');
@@ -271,9 +270,6 @@
     };
 
     // Toggle wishlist status
-=======
-    };    // Toggle wishlist status
->>>>>>> d305babd
     const toggleFavorite = async (e) => {
         e.stopPropagation(); // Prevent navigating to item page when clicking the button
 
@@ -292,14 +288,7 @@
                 console.error('Product ID is missing');
                 showNotification('Error: Could not identify product', 'error');
                 return;
-<<<<<<< HEAD
             } if (isFavorited) {
-=======
-            }
-
-            // Update wishlist - perform the operation first
-            if (isFavorited) {
->>>>>>> d305babd
                 // Remove from wishlist
                 await removeFromWishlist(userId, productId);
                 showNotification('Removed from wishlist');
@@ -311,35 +300,12 @@
                 // Add to wishlist
                 await addToWishlist(userId, productId);
                 showNotification('Added to wishlist!');
-<<<<<<< HEAD
                 setIsFavorited(true);
 
                 // Update local cache
                 updateWishlistCache(productId, true);
             }
 
-=======
-            }
-            
-            // Update local state - fetch current wishlist to ensure UI is in sync
-            const wishlistResponse = await getWishlist(userId);
-            if (wishlistResponse && wishlistResponse.data) {
-                const wishlistData = wishlistResponse.data.data || wishlistResponse.data;
-                
-                // Check if the product is in the wishlist by comparing IDs
-                const isInWishlist = wishlistData.some(item => {
-                    // Check against all possible ID properties
-                    const itemProductId = item._id || item.id || item.product_id || 
-                                         (item.product && (item.product._id || item.product.id));
-                    
-                    return itemProductId === productId || itemProductId?.toString() === productId?.toString();
-                });
-                
-                // Set state based on actual wishlist data
-                setIsFavorited(isInWishlist);
-            }
-            
->>>>>>> d305babd
             // Dispatch event to update wishlist state across all components
             window.dispatchEvent(new CustomEvent('wishlist-updated', {
                 detail: { productId, inWishlist: !isFavorited }
